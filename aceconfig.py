--- conflicted
+++ resolved
@@ -11,17 +11,13 @@
     # Ace Stream Engine configuration
     # ----------------------------------------------------
     #
-<<<<<<< HEAD
-    # Ace Stream API key
-=======
     # Spawn Ace Stream Engine automatically
     # Need gevent 1.0.0 or higher
     acespawn = True
     # Ace Stream cmd line (use `--log-file filepath` to write log)
     # Autodetect for Windows
     acecmd = "acestreamengine --client-console"
-    # Ace Stream API key (None uses remote key generator)
->>>>>>> 996e8919
+    # Ace Stream API key
     # You probably shouldn't touch this
     acekey = 'n51LvQoTlJzNGaFxseRK-uvnvX-sD4Vm5Axwmc4UcoD-jruxmKsuJaH0eVgE'
     # Ace Stream Engine host
